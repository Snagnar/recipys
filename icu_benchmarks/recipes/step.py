from abc import abstractmethod
from copy import deepcopy
from scipy.sparse import isspmatrix
from sklearn.preprocessing import StandardScaler

<<<<<<< HEAD
from icu_benchmarks.recipes.selector import all_predictors
from enum import Enum
=======
from icu_benchmarks.recipes.selector import Selector, all_predictors, all_numeric_predictors
from icu_benchmarks.recipes.ingredients import Ingredients
>>>>>>> 75c5572e


class Step():
    """This class represents a step in a recipe.

    Steps are transformations to be executed on selected columns of a DataFrame.
    They fit a transformer to the selected columns and afterwards transform the data with the fitted transformer.

    Args:
        sel (Selector): Object that holds information about the selected columns.

    Attributes:
        columns (list): List with the names of the selected columns.
        _trained (bool): If the step was fitted already.
        _group (bool): If the step runs on grouped data.
    """
    def __init__(self, sel: Selector = all_predictors()):
        self.sel = sel
        self.columns = []
        self._trained = False
        self._group = True

    @property
    def trained(self) -> bool:
        return self._trained

    @property
    def group(self) -> bool:
        return self._group

    def fit(self, data: Ingredients):
        """This function fits the transformer to the data.

        Args:
            data (Ingredients): The DataFrame to fit to.
        """
        self.columns = self.sel(data.obj) if self._group else self.sel(data)
        self.do_fit(data)
        self._trained = True

    @abstractmethod
    def do_fit(self, data: Ingredients):
        pass

    def transform(self, data: Ingredients) -> Ingredients:
        """This function transforms the data with the fitted transformer.

        Args:
            data (Ingredients): The DataFrame to transform.

        Returns:
            The transformed DataFrame.
        """
        pass

    def fit_transform(self, data: Ingredients) -> Ingredients:
        self.fit(data)
        return self.transform(data)

    def __repr__(self) -> str:
        repr = self.desc + ' for '

        if not self.trained:
            repr += str(self.sel)
        else:
            repr += str(self.columns) if len(self.columns) < 3 else str(
                self.columns[:2] + ['...'])  # FIXME: remove brackets
            repr += ' [trained]'

        return repr


class StepImputeFill(Step):
    def __init__(self, sel=all_predictors(), value=None, method=None, limit=None):
        super().__init__(sel)
        self.desc = f'Impute with {method if method else value}'
        self.value = value
        self.method = method
        self.limit = limit

    def transform(self, data):
        new_data = data.obj  # FIXME: also deal with ungrouped DataFrames
        new_data[self.columns] = \
            data[self.columns].fillna(self.value, method=self.method, axis=0, limit=self.limit)
        return new_data


class StepScale(Step):
    def __init__(self, sel=all_numeric_predictors(), with_mean=True, with_std=True):
        super().__init__(sel)
        self.desc = f'Scale with mean ({with_mean}) and std ({with_std})'
        self.with_mean = with_mean
        self.with_std = with_std
        self._group = False

    def do_fit(self, data):
        self.scalers = {
            c: StandardScaler(copy=True, with_mean=self.with_mean, with_std=self.with_std).fit(data[c].values[:, None])
            for c in self.columns
        }

    def transform(self, data):
        new_data = data
        for c, sclr in self.scalers.items():
            new_data[c] = sclr.transform(data[c].values[:, None])
        return new_data


class Accumulator(Enum):
    MAX = "max"
    MIN = "min"
    MEAN = "mean"
    MEDIAN = "median"
    COUNT = "count"
    VAR = "var"


class StepHistorical(Step):
<<<<<<< HEAD
    def __init__(self, sel=all_predictors(), fun=Accumulator.MAX, suffix=None, role='predictor'):
=======
    def __init__(self, sel=all_numeric_predictors(), fun='max', suffix=None, role='predictor'):
>>>>>>> 75c5572e
        super().__init__(sel)

        self.desc = f'Create historical {fun}'
        self.fun = fun
        if suffix is None:
            try:
                suffix = fun.value
            except:
                raise TypeError(f'Expected Accumulator enum for function, got {self.fun.__class__}')
        self.suffix = suffix
        self.role = role

    def transform(self, data):
        new_data = data.obj  # FIXME: also deal with ungrouped DataFrames
        new_columns = [c + '_' + self.suffix for c in self.columns]

        if self.fun == Accumulator.MAX:
            res = data[self.columns].cummax(skipna=True)
        elif self.fun == Accumulator.MIN:
            res = data[self.columns].cummin(skipna=True)
        elif self.fun == Accumulator.MEAN:
            # Reset index, as we get back a multi-index, and we want a simple rolling index
            res = data[self.columns].expanding().mean().reset_index(drop=True)
        elif self.fun == Accumulator.MEDIAN:
            res = data[self.columns].expanding().median().reset_index(drop=True)
        elif self.fun == Accumulator.COUNT:
            res = data[self.columns].expanding().count().reset_index(drop=True)
        elif self.fun == Accumulator.VAR:
            res = data[self.columns].expanding().var().reset_index(drop=True)
        else:
            raise TypeError(f'Expected Accumulator enum for function, got {self.fun.__class__}')

        new_data[new_columns] = res

        # Update roles for the newly generated columns
        for nc in new_columns:
            new_data.update_role(nc, self.role)

        return new_data


class StepSklearn(Step):
    """This step takes a transformer from scikit-learn and makes it usable as a step in a recipe.

    Args:
        sklearn_transformer (object): Instance of scikit-learn transformer that implements fit() and transform().
        columnwise (bool, optional): Defaults to False. Set to True to fit and transform the DF column by column.
        in_place (bool, optional): Defaults to True. Set to False to have the step generate new columns instead of overwriting the existing ones.
        role (str, optional): Defaults to 'predictor'. Incase new columns are added, set their role to role.

    Attributes:
        _transformers (dict): If the transformer is applied columnwise, this dict holds references to the separately fitted instances.
    """
    def __init__(self, sklearn_transformer: object, sel: Selector=all_predictors(), columnwise: bool=False, in_place: bool=True, role: str='predictor'):
        super().__init__(sel)
        self.desc = f'Use sklearn transformer {sklearn_transformer.__class__.__name__}'
        self.sklearn_transformer = sklearn_transformer
        self.columnwise = columnwise
        self.in_place = in_place
        self.role = role
        self._group = False

    def do_fit(self, data: Ingredients) -> Ingredients:
        """
        Raises:
            ValueError: If the transformer expects a single column but gets multiple.
        """
        if self.columnwise:
            self._transformers = {}
            for col in self.columns:
                # copy the transformer so we keep the distinct fit for each column and don't just refit
                self._transformers[col] = deepcopy(self.sklearn_transformer.fit(data[col]))
        else:
            try:
                self.sklearn_transformer.fit(data[self.columns])
            except ValueError as e:
                if 'should be a 1d array' in str(e) or 'Multioutput target data is not supported' in str(e):
                    raise ValueError('The sklearn transformer expects a 1d array as input. Try running the step with columnwise=True.')
                raise

    def transform(self, data: Ingredients) -> Ingredients:
        """
        Raises:
            TypeError: If the transformer returns a sparse matrix.
            ValueError: If the transformer returns an unexpected amount of columns.
        """
        new_data = data

        if self.columnwise:
            for col in self.columns:
                new_cols = self._transformers[col].transform(new_data[col])
                if self.in_place and new_cols.ndim == 2 and new_cols.shape[1] > 1:
                    raise ValueError('The sklearn transformer returned more than one column. Try running the step with in_place=False.')
                col_names = col if self.in_place else [f'{self.sklearn_transformer.__class__.__name__}_{col}_{i+1}' for i in range(new_cols.shape[1])]
                new_data[col_names] = new_cols
        else:
            new_cols = self.sklearn_transformer.transform(new_data[self.columns])
            if isspmatrix(new_cols):
                raise TypeError('The sklearn transformer returns a sparse matrix, but recipes expects a dense numpy representation. Try setting sparse=False or similar in the transformer initilisation.')

            col_names = self.columns if self.in_place else [f'{self.sklearn_transformer.__class__.__name__}_{i+1}' for i in range(new_cols.shape[1])]
            if new_cols.shape[1] != len(col_names):
                raise ValueError('The sklearn transformer returned a different amount of columns. Try running the step with in_place=False.')

            new_data[col_names] = new_cols

        # set role of new columns
        if not self.in_place:
            for col in col_names:
                new_data.update_role(col, self.role)
        
        return new_data<|MERGE_RESOLUTION|>--- conflicted
+++ resolved
@@ -3,13 +3,10 @@
 from scipy.sparse import isspmatrix
 from sklearn.preprocessing import StandardScaler
 
-<<<<<<< HEAD
-from icu_benchmarks.recipes.selector import all_predictors
 from enum import Enum
-=======
 from icu_benchmarks.recipes.selector import Selector, all_predictors, all_numeric_predictors
 from icu_benchmarks.recipes.ingredients import Ingredients
->>>>>>> 75c5572e
+
 
 
 class Step():
@@ -128,11 +125,7 @@
 
 
 class StepHistorical(Step):
-<<<<<<< HEAD
-    def __init__(self, sel=all_predictors(), fun=Accumulator.MAX, suffix=None, role='predictor'):
-=======
     def __init__(self, sel=all_numeric_predictors(), fun='max', suffix=None, role='predictor'):
->>>>>>> 75c5572e
         super().__init__(sel)
 
         self.desc = f'Create historical {fun}'
